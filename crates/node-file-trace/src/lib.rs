#![feature(min_specialization)]
#![feature(arbitrary_self_types)]
#![feature(async_fn_in_trait)]

mod nft_json;

use std::{
    collections::{BTreeSet, HashMap},
    env::current_dir,
    fs,
    future::Future,
    path::{Path, PathBuf},
    pin::Pin,
    sync::Arc,
    time::{Duration, Instant},
};

use anyhow::{anyhow, Context, Result};
#[cfg(feature = "cli")]
use clap::Parser;
#[cfg(feature = "node-api")]
use serde::Deserialize;
#[cfg(feature = "node-api")]
use serde::Serialize;
use tokio::sync::mpsc::channel;
use turbo_tasks::{
    backend::Backend, unit, util::FormatDuration, TaskId, TransientInstance, TransientValue,
    TurboTasks, TurboTasksBackendApi, UpdateInfo, Value, Vc,
};
use turbo_tasks_fs::{
    glob::Glob, DirectoryEntry, DiskFileSystem, FileSystem, FileSystemPath, ReadGlobResult,
};
use turbo_tasks_memory::{
    stats::{ReferenceType, Stats},
    viz, MemoryBackend,
};
use turbopack::{
    emit_asset, emit_with_completion, module_options::ModuleOptionsContext, rebase::RebasedAsset,
    resolve_options_context::ResolveOptionsContext, ModuleAssetContext,
};
use turbopack_cli_utils::issue::{ConsoleUi, IssueSeverityCliOption, LogOptions};
use turbopack_core::{
    compile_time_info::CompileTimeInfo,
    context::AssetContext,
    environment::{Environment, ExecutionEnvironment, NodeJsEnvironment},
    file_source::FileSource,
    issue::{IssueContextExt, IssueReporter, IssueSeverity},
    module::{Module, Modules},
    output::OutputAsset,
    reference::all_modules,
    resolve::options::{ImportMapping, ResolvedMap},
};

use crate::nft_json::NftJsonAsset;

#[cfg(feature = "persistent_cache")]
#[cfg_attr(feature = "cli", derive(clap::Args))]
#[cfg_attr(
    feature = "node-api",
    derive(Serialize, Deserialize),
    serde(rename_all = "camelCase")
)]
#[derive(Debug, Clone)]
struct CacheArgs {
    #[clap(long)]
    cache: Option<String>,

    #[clap(long)]
    cache_fully: bool,
}

#[cfg(not(feature = "persistent_cache"))]
#[cfg_attr(feature = "cli", derive(clap::Args))]
#[cfg_attr(
    feature = "node-api",
    derive(Serialize, Deserialize),
    serde(rename_all = "camelCase")
)]
#[derive(Debug, Clone, Default)]
pub struct CacheArgs {}

#[cfg_attr(feature = "cli", derive(clap::Args))]
#[cfg_attr(
    feature = "node-api",
    derive(Serialize, Deserialize),
    serde(rename_all = "camelCase")
)]
#[derive(Debug, Clone)]
pub struct CommonArgs {
    input: Vec<String>,

    #[cfg_attr(feature = "cli", clap(short, long))]
    #[cfg_attr(feature = "node-api", serde(default))]
    context_directory: Option<String>,

    #[cfg_attr(feature = "cli", clap(long))]
    #[cfg_attr(feature = "node-api", serde(default))]
    process_cwd: Option<String>,

    #[cfg_attr(feature = "cli", clap(flatten))]
    #[cfg_attr(feature = "node-api", serde(default))]
    cache: CacheArgs,

    #[cfg_attr(feature = "cli", clap(short, long))]
    #[cfg_attr(feature = "node-api", serde(default))]
    visualize_graph: bool,

    #[cfg_attr(feature = "cli", clap(short, long))]
    #[cfg_attr(feature = "node-api", serde(default))]
    watch: bool,

    #[cfg_attr(feature = "cli", clap(short, long))]
    #[cfg_attr(feature = "node-api", serde(default))]
    /// Filter by issue severity.
    log_level: Option<IssueSeverityCliOption>,

    #[cfg_attr(feature = "cli", clap(long))]
    #[cfg_attr(feature = "node-api", serde(default))]
    /// Show all log messages without limit.
    show_all: bool,

    #[cfg_attr(feature = "cli", clap(long))]
    #[cfg_attr(feature = "node-api", serde(default))]
    /// Expand the log details.
    log_detail: bool,

    /// Whether to skip the glob logic
    /// assume the provided input is not glob even if it contains `*` and `[]`
    #[cfg_attr(feature = "cli", clap(short, long))]
    #[cfg_attr(feature = "node-api", serde(default))]
    exact: bool,

    /// Enable experimental garbage collection with the provided memory limit in
    /// MB.
    #[cfg_attr(feature = "cli", clap(long))]
    #[cfg_attr(feature = "serializable", serde(default))]
    pub memory_limit: Option<usize>,
}

#[cfg_attr(feature = "cli", derive(Parser))]
#[cfg_attr(feature = "cli", clap(author, version, about, long_about = None))]
#[cfg_attr(
    feature = "node-api",
    derive(Serialize, Deserialize),
    serde(tag = "action", rename_all = "camelCase")
)]
#[derive(Debug)]
pub enum Args {
    // Print all files that the input files reference
    Print {
        #[cfg_attr(feature = "cli", clap(flatten))]
        #[cfg_attr(feature = "node-api", serde(flatten))]
        common: CommonArgs,
    },

    // Adds a *.nft.json file next to each input file which lists the referenced files
    Annotate {
        #[cfg_attr(feature = "cli", clap(flatten))]
        #[cfg_attr(feature = "node-api", serde(flatten))]
        common: CommonArgs,
    },

    // Copy input files and all referenced files to the output directory
    Build {
        #[cfg_attr(feature = "cli", clap(flatten))]
        #[cfg_attr(feature = "node-api", serde(flatten))]
        common: CommonArgs,

        #[cfg_attr(feature = "cli", clap(short, long, default_value_t = String::from("dist")))]
        #[cfg_attr(feature = "node-api", serde(default = "default_output_directory"))]
        output_directory: String,
    },

    // Print total size of input and referenced files
    Size {
        #[cfg_attr(feature = "cli", clap(flatten))]
        #[cfg_attr(feature = "node-api", serde(flatten))]
        common: CommonArgs,
    },
}

#[cfg(feature = "node-api")]
fn default_output_directory() -> String {
    "dist".to_string()
}

impl Args {
    fn common(&self) -> &CommonArgs {
        match self {
            Args::Print { common, .. }
            | Args::Annotate { common, .. }
            | Args::Build { common, .. }
            | Args::Size { common, .. } => common,
        }
    }
}

async fn create_fs(name: &str, context: &str, watch: bool) -> Result<Vc<Box<dyn FileSystem>>> {
    let fs = DiskFileSystem::new(name.to_string(), context.to_string());
    if watch {
        fs.await?.start_watching()?;
    } else {
        fs.await?.invalidate();
    }
    Ok(Vc::upcast(fs))
}

async fn add_glob_results(
    context: Vc<Box<dyn AssetContext>>,
    result: Vc<ReadGlobResult>,
    list: &mut Vec<Vc<Box<dyn Module>>>,
) -> Result<()> {
    let result = result.await?;
    for entry in result.results.values() {
        if let DirectoryEntry::File(path) = entry {
            let source = Vc::upcast(FileSource::new(*path));
            list.push(context.process(
                source,
                Value::new(turbopack_core::reference_type::ReferenceType::Undefined),
            ));
        }
    }
    for result in result.inner.values() {
        fn recurse<'a>(
            context: Vc<Box<dyn AssetContext>>,
            result: Vc<ReadGlobResult>,
            list: &'a mut Vec<Vc<Box<dyn Module>>>,
        ) -> Pin<Box<dyn Future<Output = Result<()>> + Send + 'a>> {
            Box::pin(add_glob_results(context, result, list))
        }
        // Boxing for async recursion
        recurse(context, *result, list).await?;
    }
    Ok(())
}

#[turbo_tasks::function]
async fn input_to_modules(
    fs: Vc<Box<dyn FileSystem>>,
    input: Vec<String>,
    exact: bool,
    process_cwd: Option<String>,
    context: String,
    module_options: TransientInstance<ModuleOptionsContext>,
    resolve_options: TransientInstance<ResolveOptionsContext>,
) -> Result<Vc<Modules>> {
    let root = fs.root();
    let process_cwd = process_cwd
        .clone()
        .map(|p| p.trim_start_matches(&context).to_owned());

    let context: Vc<Box<dyn AssetContext>> = Vc::upcast(create_module_asset(
        root,
        process_cwd,
        module_options,
        resolve_options,
    ));

    let mut list = Vec::new();
    for input in input {
        if exact {
            let source = Vc::upcast(FileSource::new(root.join(input)));
            list.push(context.process(
                source,
                Value::new(turbopack_core::reference_type::ReferenceType::Undefined),
            ));
        } else {
            let glob = Glob::new(input);
            add_glob_results(context, root.read_glob(glob, false), &mut list).await?;
        };
    }
    Ok(Vc::cell(list))
}

fn process_context(dir: &Path, context_directory: Option<&String>) -> Result<String> {
    let mut context = PathBuf::from(context_directory.map_or(".", |s| s));
    if !context.is_absolute() {
        context = dir.join(context);
    }
    // context = context.canonicalize().unwrap();
    Ok(context
        .to_str()
        .ok_or_else(|| anyhow!("context directory contains invalid characters"))
        .unwrap()
        .to_string())
}

fn make_relative_path(dir: &Path, context: &str, input: &str) -> Result<String> {
    let mut input = PathBuf::from(input);
    if !input.is_absolute() {
        input = dir.join(input);
    }
    // input = input.canonicalize()?;
    let input = input.strip_prefix(context).with_context(|| {
        anyhow!(
            "{} is not part of the context directory {}",
            input.display(),
            context
        )
    })?;
    Ok(input
        .to_str()
        .ok_or_else(|| anyhow!("input contains invalid characters"))?
        .replace('\\', "/"))
}

fn process_input(dir: &Path, context: &str, input: &[String]) -> Result<Vec<String>> {
    input
        .iter()
        .map(|input| make_relative_path(dir, context, input))
        .collect()
}

pub async fn start(
    args: Arc<Args>,
    turbo_tasks: Option<&Arc<TurboTasks<MemoryBackend>>>,
    module_options: Option<ModuleOptionsContext>,
    resolve_options: Option<ResolveOptionsContext>,
) -> Result<Vec<String>> {
    register();
    let &CommonArgs {
        visualize_graph,
        memory_limit,
        #[cfg(feature = "persistent_cache")]
            cache: CacheArgs {
            ref cache,
            ref cache_fully,
        },
        ..
    } = args.common();
    #[cfg(feature = "persistent_cache")]
    if let Some(cache) = cache {
        use tokio::time::timeout;
        use turbo_tasks_memory::MemoryBackendWithPersistedGraph;
        use turbo_tasks_rocksdb::RocksDbPersistedGraph;

        run(
            &args,
            || {
                let start = Instant::now();
                let backend = MemoryBackendWithPersistedGraph::new(
                    RocksDbPersistedGraph::new(cache).unwrap(),
                );
                let tt = TurboTasks::new(backend);
                let elapsed = start.elapsed();
                println!("restored cache {}", FormatDuration(elapsed));
                tt
            },
            |tt, _, duration| async move {
                let mut start = Instant::now();
                if *cache_fully {
                    tt.wait_background_done().await;
                    tt.stop_and_wait().await;
                    let elapsed = start.elapsed();
                    println!("flushed cache {}", FormatDuration(elapsed));
                } else {
                    let background_timeout =
                        std::cmp::max(duration / 5, Duration::from_millis(100));
                    let timed_out = timeout(background_timeout, tt.wait_background_done())
                        .await
                        .is_err();
                    tt.stop_and_wait().await;
                    let elapsed = start.elapsed();
                    if timed_out {
                        println!("flushed cache partially {}", FormatDuration(elapsed));
                    } else {
                        println!("flushed cache completely {}", FormatDuration(elapsed));
                    }
                }
                start = Instant::now();
                drop(tt);
                let elapsed = start.elapsed();
                println!("writing cache {}", FormatDuration(elapsed));
            },
        )
        .await;
        return;
    }

    run(
        args.clone(),
        || {
            turbo_tasks.cloned().unwrap_or_else(|| {
                TurboTasks::new(MemoryBackend::new(memory_limit.unwrap_or(usize::MAX)))
            })
        },
        |tt, root_task, _| async move {
            if visualize_graph {
                let mut stats = Stats::new();
                let b = tt.backend();
                b.with_all_cached_tasks(|task| {
                    stats.add_id(b, task);
                });
                stats.add_id(b, root_task);
                // stats.merge_resolve();
                let tree = stats.treeify(ReferenceType::Child);
                let graph =
                    viz::graph::visualize_stats_tree(tree, ReferenceType::Child, tt.stats_type());
                fs::write("graph.html", viz::graph::wrap_html(&graph)).unwrap();
                println!("graph.html written");
            }
        },
        module_options,
        resolve_options,
    )
    .await
}

async fn run<B: Backend + 'static, F: Future<Output = ()>>(
    args: Arc<Args>,
    create_tt: impl Fn() -> Arc<TurboTasks<B>>,
    final_finish: impl FnOnce(Arc<TurboTasks<B>>, TaskId, Duration) -> F,
    module_options: Option<ModuleOptionsContext>,
    resolve_options: Option<ResolveOptionsContext>,
) -> Result<Vec<String>> {
    let &CommonArgs {
        watch,
        show_all,
        log_detail,
        log_level,
        ..
    } = args.common();

    let start = Instant::now();
    let finish = |tt: Arc<TurboTasks<B>>, root_task: TaskId| async move {
        if watch {
            if let Err(e) = tt.wait_task_completion(root_task, true).await {
                println!("{}", e);
            }
            let UpdateInfo {
                duration, tasks, ..
            } = tt
                .get_or_wait_aggregated_update_info(Duration::from_millis(100))
                .await;
            println!(
                "done in {} ({} task execution, {} tasks)",
                FormatDuration(start.elapsed()),
                FormatDuration(duration),
                tasks
            );

            loop {
                let UpdateInfo {
                    duration, tasks, ..
                } = tt
                    .get_or_wait_aggregated_update_info(Duration::from_millis(100))
                    .await;
                println!("updated {} tasks in {}", tasks, FormatDuration(duration));
            }
        } else {
            let result = tt.wait_task_completion(root_task, true).await;
            let dur = start.elapsed();
            let UpdateInfo {
                duration, tasks, ..
            } = tt
                .get_or_wait_aggregated_update_info(Duration::from_millis(100))
                .await;
            final_finish(tt, root_task, dur).await;
            let dur2 = start.elapsed();
            println!(
                "done in {} ({} compilation, {} task execution, {} tasks)",
                FormatDuration(dur2),
                FormatDuration(dur),
                FormatDuration(duration),
                tasks
            );
            result
        }
    };
    let has_return_value =
        matches!(&*args, Args::Annotate { .. }) || matches!(&*args, Args::Print { .. });
    let (sender, mut receiver) = channel(1);
    let dir = current_dir().unwrap();
    let tt = create_tt();
    let module_options = TransientInstance::new(module_options.unwrap_or_default());
    let resolve_options = TransientInstance::new(resolve_options.unwrap_or_default());
    let log_options = TransientInstance::new(LogOptions {
        current_dir: dir.clone(),
        project_dir: dir.clone(),
        show_all,
        log_detail,
        log_level: log_level.map_or_else(|| IssueSeverity::Error, |l| l.0),
    });
    let task = tt.spawn_root_task(move || {
        let dir = dir.clone();
        let args = args.clone();
        let sender = sender.clone();
        let module_options = module_options.clone();
        let resolve_options = resolve_options.clone();
        let log_options = log_options.clone();
        Box::pin(async move {
            let output = main_operation(
                TransientValue::new(dir.clone()),
                args.clone().into(),
                module_options,
                resolve_options,
            );

            let source = TransientValue::new(output.node);
            let issues = output
                .peek_issues_with_path()
                .await?
                .strongly_consistent()
                .await?;

<<<<<<< HEAD
            let console_ui = ConsoleUiVc::new(log_options);
            console_ui
                .as_issue_reporter()
                .report_issues(
                    TransientInstance::new(issues),
                    source,
                    IssueSeverity::Error.cell(),
                )
=======
            let console_ui = ConsoleUi::new(log_options);
            Vc::upcast::<Box<dyn IssueReporter>>(console_ui)
                .report_issues(TransientInstance::new(issues), source)
>>>>>>> 814f0a2e
                .await?;

            if has_return_value {
                let output_read_ref = output.await?;
                let output_iter = output_read_ref.iter().cloned();
                sender.send(output_iter.collect::<Vec<String>>()).await?;
                drop(sender);
            }
            Ok(unit().node)
        })
    });
    finish(tt, task).await?;
    let output = if has_return_value {
        receiver.try_recv()?
    } else {
        Vec::new()
    };
    Ok(output)
}

#[turbo_tasks::function]
async fn main_operation(
    current_dir: TransientValue<PathBuf>,
    args: TransientInstance<Args>,
    module_options: TransientInstance<ModuleOptionsContext>,
    resolve_options: TransientInstance<ResolveOptionsContext>,
) -> Result<Vc<Vec<String>>> {
    let dir = current_dir.into_value();
    let args = &*args;
    let &CommonArgs {
        ref input,
        watch,
        exact,
        ref context_directory,
        ref process_cwd,
        ..
    } = args.common();
    let context = process_context(&dir, context_directory.as_ref()).unwrap();
    let fs = create_fs("context directory", &context, watch).await?;

    match *args {
        Args::Print { common: _ } => {
            let input = process_input(&dir, &context, input).unwrap();
            let mut result = BTreeSet::new();
            let modules = input_to_modules(
                fs,
                input,
                exact,
                process_cwd.clone(),
                context,
                module_options,
                resolve_options,
            )
            .await?;
            for module in modules.iter() {
                let set = all_modules(*module)
                    .issue_context(module.ident().path(), "gathering list of assets")
                    .await?;
                for asset in set.await?.iter() {
                    let path = asset.ident().path().await?;
                    result.insert(path.path.to_string());
                }
            }

            return Ok(Vc::cell(result.into_iter().collect::<Vec<_>>()));
        }
        Args::Annotate { common: _ } => {
            let input = process_input(&dir, &context, input).unwrap();
            let mut output_nft_assets = Vec::new();
            let mut emits = Vec::new();
            for module in input_to_modules(
                fs,
                input,
                exact,
                process_cwd.clone(),
                context,
                module_options,
                resolve_options,
            )
            .await?
            .iter()
            {
                let nft_asset = NftJsonAsset::new(*module);
                let path = nft_asset.ident().path().await?.path.clone();
                output_nft_assets.push(path);
                emits.push(emit_asset(Vc::upcast(nft_asset)));
            }
            // Wait for all files to be emitted
            for emit in emits {
                emit.await?;
            }
            return Ok(Vc::cell(output_nft_assets));
        }
        Args::Build {
            ref output_directory,
            common: _,
        } => {
            let output = process_context(&dir, Some(output_directory)).unwrap();
            let input = process_input(&dir, &context, input).unwrap();
            let out_fs = create_fs("output directory", &output, watch).await?;
            let input_dir = fs.root();
            let output_dir = out_fs.root();
            let mut emits = Vec::new();
            for module in input_to_modules(
                fs,
                input,
                exact,
                process_cwd.clone(),
                context,
                module_options,
                resolve_options,
            )
            .await?
            .iter()
            {
                let rebased = Vc::upcast(RebasedAsset::new(*module, input_dir, output_dir));
                emits.push(emit_with_completion(rebased, output_dir));
            }
            // Wait for all files to be emitted
            for emit in emits {
                emit.await?;
            }
        }
        Args::Size { common: _ } => todo!(),
    }
    Ok(Vc::cell(Vec::new()))
}

#[turbo_tasks::function]
async fn create_module_asset(
    root: Vc<FileSystemPath>,
    process_cwd: Option<String>,
    module_options: TransientInstance<ModuleOptionsContext>,
    resolve_options: TransientInstance<ResolveOptionsContext>,
) -> Result<Vc<ModuleAssetContext>> {
    let env = Environment::new(Value::new(ExecutionEnvironment::NodeJsLambda(
        NodeJsEnvironment {
            cwd: Vc::cell(process_cwd),
            ..Default::default()
        }
        .into(),
    )));
    let compile_time_info = CompileTimeInfo::builder(env).cell();
    let glob_mappings = vec![
        (
            root,
            Glob::new("**/*/next/dist/server/next.js".to_string()),
            ImportMapping::Ignore.into(),
        ),
        (
            root,
            Glob::new("**/*/next/dist/bin/next".to_string()),
            ImportMapping::Ignore.into(),
        ),
    ];
    let mut resolve_options = ResolveOptionsContext::clone(&*resolve_options);
    if resolve_options.emulate_environment.is_none() {
        resolve_options.emulate_environment = Some(env);
    }
    if resolve_options.resolved_map.is_none() {
        resolve_options.resolved_map = Some(
            ResolvedMap {
                by_glob: glob_mappings,
            }
            .cell(),
        );
    }

    Ok(ModuleAssetContext::new(
        Vc::cell(HashMap::new()),
        compile_time_info,
        ModuleOptionsContext::clone(&*module_options).cell(),
        resolve_options.cell(),
    ))
}

fn register() {
    turbo_tasks::register();
    turbo_tasks_fs::register();
    turbopack::register();
    turbopack_cli_utils::register();
    include!(concat!(env!("OUT_DIR"), "/register.rs"));
}<|MERGE_RESOLUTION|>--- conflicted
+++ resolved
@@ -503,20 +503,13 @@
                 .strongly_consistent()
                 .await?;
 
-<<<<<<< HEAD
-            let console_ui = ConsoleUiVc::new(log_options);
-            console_ui
-                .as_issue_reporter()
+            let console_ui = ConsoleUi::new(log_options);
+            Vc::upcast::<Box<dyn IssueReporter>>(console_ui)
                 .report_issues(
                     TransientInstance::new(issues),
                     source,
                     IssueSeverity::Error.cell(),
                 )
-=======
-            let console_ui = ConsoleUi::new(log_options);
-            Vc::upcast::<Box<dyn IssueReporter>>(console_ui)
-                .report_issues(TransientInstance::new(issues), source)
->>>>>>> 814f0a2e
                 .await?;
 
             if has_return_value {
