use proc_macro::TokenStream;
use proc_macro2::Ident;
use quote::quote;
use syn::{
    parse::{Parse, ParseStream},
    parse_macro_input,
    punctuated::Punctuated,
    spanned::Spanned,
    Error, Fields, FieldsUnnamed, Item, ItemEnum, ItemStruct, Lit, LitStr, Meta, MetaNameValue,
    Result, Token,
};
use turbo_tasks_macros_shared::{
    get_register_value_type_ident, get_value_type_id_ident, get_value_type_ident,
    get_value_type_init_ident,
};

enum IntoMode {
    None,
    New,
    Shared,
}

impl Parse for IntoMode {
    fn parse(input: ParseStream) -> Result<Self> {
        let ident = input.parse::<LitStr>()?;
        Self::try_from(ident)
    }
}

impl TryFrom<LitStr> for IntoMode {
    type Error = Error;

    fn try_from(lit: LitStr) -> std::result::Result<Self, Self::Error> {
        match lit.value().as_str() {
            "none" => Ok(IntoMode::None),
            "new" => Ok(IntoMode::New),
            "shared" => Ok(IntoMode::Shared),
            _ => Err(Error::new_spanned(
                &lit,
                "expected \"none\", \"new\" or \"shared\"",
            )),
        }
    }
}

enum CellMode {
    New,
    Shared,
}

impl Parse for CellMode {
    fn parse(input: ParseStream) -> Result<Self> {
        let ident = input.parse::<LitStr>()?;
        Self::try_from(ident)
    }
}

impl TryFrom<LitStr> for CellMode {
    type Error = Error;

    fn try_from(lit: LitStr) -> std::result::Result<Self, Self::Error> {
        match lit.value().as_str() {
            "new" => Ok(CellMode::New),
            "shared" => Ok(CellMode::Shared),
            _ => Err(Error::new_spanned(&lit, "expected \"new\" or \"shared\"")),
        }
    }
}

enum SerializationMode {
    None,
    Auto,
    AutoForInput,
    Custom,
    CustomForInput,
}

impl Parse for SerializationMode {
    fn parse(input: ParseStream) -> Result<Self> {
        let ident = input.parse::<LitStr>()?;
        Self::try_from(ident)
    }
}

impl TryFrom<LitStr> for SerializationMode {
    type Error = Error;

    fn try_from(lit: LitStr) -> std::result::Result<Self, Self::Error> {
        match lit.value().as_str() {
            "none" => Ok(SerializationMode::None),
            "auto" => Ok(SerializationMode::Auto),
            "auto_for_input" => Ok(SerializationMode::AutoForInput),
            "custom" => Ok(SerializationMode::Custom),
            "custom_for_input" => Ok(SerializationMode::CustomForInput),
            _ => Err(Error::new_spanned(
                &lit,
                "expected \"none\", \"auto\", \"auto_for_input\", \"custom\" or \
                 \"custom_for_input\"",
            )),
        }
    }
}

struct ValueArguments {
    serialization_mode: SerializationMode,
    into_mode: IntoMode,
    cell_mode: CellMode,
    manual_eq: bool,
    transparent: bool,
}

impl Parse for ValueArguments {
    fn parse(input: ParseStream) -> Result<Self> {
        let mut result = ValueArguments {
            serialization_mode: SerializationMode::Auto,
            into_mode: IntoMode::None,
            cell_mode: CellMode::Shared,
            manual_eq: false,
            transparent: false,
        };
        let punctuated: Punctuated<Meta, Token![,]> = input.parse_terminated(Meta::parse)?;
        for meta in punctuated {
            match (
                meta.path()
                    .get_ident()
                    .map(ToString::to_string)
                    .as_deref()
                    .unwrap_or_default(),
                meta,
            ) {
                ("shared", Meta::Path(_)) => {
                    result.into_mode = IntoMode::Shared;
                    result.cell_mode = CellMode::Shared;
                }
                (
                    "into",
                    Meta::NameValue(MetaNameValue {
                        lit: Lit::Str(str), ..
                    }),
                ) => {
                    result.into_mode = IntoMode::try_from(str)?;
                }
                (
                    "serialization",
                    Meta::NameValue(MetaNameValue {
                        lit: Lit::Str(str), ..
                    }),
                ) => {
                    result.serialization_mode = SerializationMode::try_from(str)?;
                }
                (
                    "cell",
                    Meta::NameValue(MetaNameValue {
                        lit: Lit::Str(str), ..
                    }),
                ) => {
                    result.cell_mode = CellMode::try_from(str)?;
                }
                (
                    "eq",
                    Meta::NameValue(MetaNameValue {
                        lit: Lit::Str(str), ..
                    }),
                ) => {
                    result.manual_eq = if str.value() == "manual" {
                        true
                    } else {
                        return Err(Error::new_spanned(&str, "expected \"manual\""));
                    };
                }
                ("transparent", Meta::Path(_)) => {
                    result.transparent = true;
                }
                (_, meta) => {
                    return Err(Error::new_spanned(
                        &meta,
                        format!(
                            "unexpected {:?}, expected \"shared\", \"into\", \"serialization\", \
                             \"cell\", \"eq\", \"transparent\"",
                            meta
                        ),
                    ))
                }
            }
        }

        Ok(result)
    }
}

pub fn value(args: TokenStream, input: TokenStream) -> TokenStream {
    let item = parse_macro_input!(input as Item);
    let ValueArguments {
        serialization_mode,
        into_mode,
        cell_mode,
        manual_eq,
        transparent,
    } = parse_macro_input!(args as ValueArguments);

    let ident = match &item {
        Item::Enum(ItemEnum { ident, .. }) => ident,
        Item::Struct(ItemStruct { ident, .. }) => ident,
        _ => {
            item.span().unwrap().error("unsupported syntax").emit();

            return quote! {
                #item
            }
            .into();
        }
    };

    let mut inner_type = None;
    if transparent {
        if let Item::Struct(ItemStruct {
            fields: Fields::Unnamed(FieldsUnnamed { unnamed, .. }),
            ..
        }) = &item
        {
            if unnamed.len() == 1 {
                let field = unnamed.iter().next().unwrap();
                inner_type = Some(&field.ty);
            }
        }
    }

    let cell_mode = match cell_mode {
        CellMode::New => quote! {
            turbo_tasks::VcCellNewMode<#ident>
        },
        CellMode::Shared => quote! {
            turbo_tasks::VcCellSharedMode<#ident>
        },
    };

    let (cell_prefix, cell_access_content, read) = if let Some(inner_type) = inner_type {
        (
            quote! { pub },
            quote! {
                content.0
            },
            quote! {
                turbo_tasks::VcTransparentRead::<#ident, #inner_type>
            },
        )
    } else {
        (
            if let IntoMode::New | IntoMode::Shared = into_mode {
                quote! { pub }
            } else {
                quote! {}
            },
            quote! { content },
            quote! {
                turbo_tasks::VcDefaultRead::<#ident>
            },
        )
    };

    let cell_struct = quote! {
        /// Places a value in a cell of the current task.
        ///
        /// Cell is selected based on the value type and call order of `cell`.
        #cell_prefix fn cell(self) -> turbo_tasks::Vc<Self> {
            let content = self;
            turbo_tasks::Vc::cell_private(#cell_access_content)
        }
    };

    let into = if let IntoMode::New | IntoMode::Shared = into_mode {
        quote! {
            impl Into<turbo_tasks::Vc<#ident>> for #ident {
                fn into(self) -> turbo_tasks::Vc<#ident> {
                    self.cell()
                }
            }
        }
    } else {
        quote! {}
    };

    let derive = match serialization_mode {
        SerializationMode::None | SerializationMode::Custom | SerializationMode::CustomForInput => {
            quote! {
                #[derive(turbo_tasks::trace::TraceRawVcs)]
            }
        }
        SerializationMode::Auto | SerializationMode::AutoForInput => quote! {
            #[derive(turbo_tasks::trace::TraceRawVcs, serde::Serialize, serde::Deserialize)]
        },
    };
    let debug_derive = if inner_type.is_some() {
        // Transparent structs have their own manual `ValueDebug` implementation.
        quote! {
            #[repr(transparent)]
        }
    } else {
        quote! {
            #[derive(turbo_tasks::debug::ValueDebugFormat, turbo_tasks::debug::internal::ValueDebug)]
        }
    };
    let eq_derive = if manual_eq {
        quote!()
    } else {
        quote!(
            #[derive(PartialEq, Eq)]
        )
    };

    let new_value_type = match serialization_mode {
        SerializationMode::None => quote! {
            turbo_tasks::ValueType::new::<#ident>()
        },
        SerializationMode::Auto | SerializationMode::Custom => {
            quote! {
                turbo_tasks::ValueType::new_with_any_serialization::<#ident>()
            }
        }
        SerializationMode::AutoForInput | SerializationMode::CustomForInput => {
            quote! {
                turbo_tasks::ValueType::new_with_magic_serialization::<#ident>()
            }
        }
    };

    let for_input_marker = match serialization_mode {
        SerializationMode::None | SerializationMode::Auto | SerializationMode::Custom => quote! {},
        SerializationMode::AutoForInput | SerializationMode::CustomForInput => quote! {
            impl turbo_tasks::TypedForInput for #ident {}
        },
    };

    let value_debug_impl = if inner_type.is_some() {
        // For transparent values, we defer directly to the inner type's `ValueDebug`
        // implementation.
        quote! {
            #[turbo_tasks::value_impl]
            impl turbo_tasks::debug::ValueDebug for #ident {
                #[turbo_tasks::function]
                async fn dbg(&self) -> anyhow::Result<turbo_tasks::Vc<turbo_tasks::debug::ValueDebugString>> {
                    use turbo_tasks::debug::ValueDebugFormat;
                    (&self.0).value_debug_format(usize::MAX).try_to_value_debug_string().await
                }

                #[turbo_tasks::function]
                async fn dbg_depth(&self, depth: usize) -> anyhow::Result<turbo_tasks::Vc<turbo_tasks::debug::ValueDebugString>> {
                    use turbo_tasks::debug::ValueDebugFormat;
                    (&self.0).value_debug_format(depth).try_to_value_debug_string().await
                }
            }
        }
    } else {
        quote! {}
    };

    let value_type_and_register_code =
        value_type_and_register(ident, quote! { #ident }, read, cell_mode, new_value_type);

    let expanded = quote! {
        #derive
        #eq_derive
        #debug_derive
        #item

        impl #ident {
            #cell_struct
        }

        #into

        #value_type_and_register_code

        #for_input_marker

        #value_debug_impl
    };

    expanded.into()
}

pub fn value_type_and_register(
    ident: &Ident,
    ty: proc_macro2::TokenStream,
    read: proc_macro2::TokenStream,
    cell_mode: proc_macro2::TokenStream,
    new_value_type: proc_macro2::TokenStream,
) -> proc_macro2::TokenStream {
    let value_type_init_ident = get_value_type_init_ident(ident);
    let value_type_ident = get_value_type_ident(ident);
    let value_type_id_ident = get_value_type_id_ident(ident);
    let register_value_type_ident = get_register_value_type_ident(ident);

    quote! {
        #[doc(hidden)]
        static #value_type_init_ident: turbo_tasks::macro_helpers::OnceCell<
            turbo_tasks::ValueType,
        > = turbo_tasks::macro_helpers::OnceCell::new();
        #[doc(hidden)]
        pub(crate) static #value_type_ident: turbo_tasks::macro_helpers::Lazy<&turbo_tasks::ValueType> =
            turbo_tasks::macro_helpers::Lazy::new(|| {
                #value_type_init_ident.get_or_init(|| {
                    panic!(
                        concat!(
                            stringify!(#value_type_ident),
                            " has not been initialized (this should happen via the generated register function)"
                        )
                    )
                })
            });
        #[doc(hidden)]
        static #value_type_id_ident: turbo_tasks::macro_helpers::Lazy<turbo_tasks::ValueTypeId> =
            turbo_tasks::macro_helpers::Lazy::new(|| {
                turbo_tasks::registry::get_value_type_id(*#value_type_ident)
            });


        #[doc(hidden)]
        #[allow(non_snake_case)]
        pub(crate) fn #register_value_type_ident(
            global_name: &'static str,
            f: impl FnOnce(&mut turbo_tasks::ValueType),
        ) {
            #value_type_init_ident.get_or_init(|| {
                let mut value = #new_value_type;
                f(&mut value);
                value
            }).register(global_name);
        }

<<<<<<< HEAD
        impl turbo_tasks::Typed for #ident {
            type Vc = #ref_ident;

            fn get_value_type_id() -> turbo_tasks::ValueTypeId {
                *#value_type_id_ident
            }
        }
        #for_input_marker

        #[doc = #doc_msg_refer_to_ident]
        ///
        /// A reference to a value created by a turbo-tasks function.
        /// The type can either point to a cell in a [`turbo_tasks::Task`] or to the output of
        /// a [`turbo_tasks::Task`], which then transitively points to a cell again, or
        /// to an fatal execution error.
        ///
        /// [`Self::resolve`]`().await?` can be used to resolve it until it points to a cell.
        /// This is useful when storing the reference somewhere or when comparing it with other references.
        ///
        /// A reference is equal to another reference when it points to the same thing. No resolving is applied on comparison.
        #[derive(Clone, Copy, Debug, std::cmp::PartialOrd, std::cmp::Ord, std::hash::Hash, std::cmp::Eq, std::cmp::PartialEq, serde::Serialize, serde::Deserialize)]
        #[must_use]
        #vis struct #ref_ident {
            node: turbo_tasks::RawVc,
        }

        #read_ref

        impl #ref_ident {
            #cell

            /// see [turbo_tasks::RawVc::resolve]
            pub async fn resolve(self) -> turbo_tasks::Result<Self> {
                Ok(Self { node: self.node.resolve().await? })
            }

            /// see [turbo_tasks::RawVc::resolve_strongly_consistent]
            pub async fn resolve_strongly_consistent(self) -> turbo_tasks::Result<Self> {
                Ok(Self { node: self.node.resolve_strongly_consistent().await? })
            }

            /// Downcasts the passed Trait Vc into this concrete Vc.
            pub async fn resolve_from(super_trait_vc: impl std::convert::Into<turbo_tasks::RawVc>) -> Result<Option<Self>, turbo_tasks::ResolveTypeError> {
                let raw_vc: turbo_tasks::RawVc = super_trait_vc.into();
                let raw_vc = raw_vc.resolve_value(*#value_type_id_ident).await?;
                Ok(raw_vc.map(|raw_vc| #ref_ident { node: raw_vc }))
            }

            #strongly_consistent
        }

        impl turbo_tasks::CollectiblesSource for #ref_ident {
            fn take_collectibles<T: turbo_tasks::ValueTraitVc>(self) -> turbo_tasks::CollectiblesFuture<T> {
                self.node.take_collectibles()
            }
=======
        unsafe impl turbo_tasks::VcValueType for #ty {
            type Read = #read;
            type CellMode = #cell_mode;
>>>>>>> 814f0a2e

            fn get_value_type_id() -> turbo_tasks::ValueTypeId {
                *#value_type_id_ident
            }
        }
    }
}<|MERGE_RESOLUTION|>--- conflicted
+++ resolved
@@ -428,67 +428,9 @@
             }).register(global_name);
         }
 
-<<<<<<< HEAD
-        impl turbo_tasks::Typed for #ident {
-            type Vc = #ref_ident;
-
-            fn get_value_type_id() -> turbo_tasks::ValueTypeId {
-                *#value_type_id_ident
-            }
-        }
-        #for_input_marker
-
-        #[doc = #doc_msg_refer_to_ident]
-        ///
-        /// A reference to a value created by a turbo-tasks function.
-        /// The type can either point to a cell in a [`turbo_tasks::Task`] or to the output of
-        /// a [`turbo_tasks::Task`], which then transitively points to a cell again, or
-        /// to an fatal execution error.
-        ///
-        /// [`Self::resolve`]`().await?` can be used to resolve it until it points to a cell.
-        /// This is useful when storing the reference somewhere or when comparing it with other references.
-        ///
-        /// A reference is equal to another reference when it points to the same thing. No resolving is applied on comparison.
-        #[derive(Clone, Copy, Debug, std::cmp::PartialOrd, std::cmp::Ord, std::hash::Hash, std::cmp::Eq, std::cmp::PartialEq, serde::Serialize, serde::Deserialize)]
-        #[must_use]
-        #vis struct #ref_ident {
-            node: turbo_tasks::RawVc,
-        }
-
-        #read_ref
-
-        impl #ref_ident {
-            #cell
-
-            /// see [turbo_tasks::RawVc::resolve]
-            pub async fn resolve(self) -> turbo_tasks::Result<Self> {
-                Ok(Self { node: self.node.resolve().await? })
-            }
-
-            /// see [turbo_tasks::RawVc::resolve_strongly_consistent]
-            pub async fn resolve_strongly_consistent(self) -> turbo_tasks::Result<Self> {
-                Ok(Self { node: self.node.resolve_strongly_consistent().await? })
-            }
-
-            /// Downcasts the passed Trait Vc into this concrete Vc.
-            pub async fn resolve_from(super_trait_vc: impl std::convert::Into<turbo_tasks::RawVc>) -> Result<Option<Self>, turbo_tasks::ResolveTypeError> {
-                let raw_vc: turbo_tasks::RawVc = super_trait_vc.into();
-                let raw_vc = raw_vc.resolve_value(*#value_type_id_ident).await?;
-                Ok(raw_vc.map(|raw_vc| #ref_ident { node: raw_vc }))
-            }
-
-            #strongly_consistent
-        }
-
-        impl turbo_tasks::CollectiblesSource for #ref_ident {
-            fn take_collectibles<T: turbo_tasks::ValueTraitVc>(self) -> turbo_tasks::CollectiblesFuture<T> {
-                self.node.take_collectibles()
-            }
-=======
         unsafe impl turbo_tasks::VcValueType for #ty {
             type Read = #read;
             type CellMode = #cell_mode;
->>>>>>> 814f0a2e
 
             fn get_value_type_id() -> turbo_tasks::ValueTypeId {
                 *#value_type_id_ident
